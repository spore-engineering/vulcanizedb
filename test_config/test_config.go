// VulcanizeDB
// Copyright © 2018 Vulcanize

// This program is free software: you can redistribute it and/or modify
// it under the terms of the GNU Affero General Public License as published by
// the Free Software Foundation, either version 3 of the License, or
// (at your option) any later version.

// This program is distributed in the hope that it will be useful,
// but WITHOUT ANY WARRANTY; without even the implied warranty of
// MERCHANTABILITY or FITNESS FOR A PARTICULAR PURPOSE.  See the
// GNU Affero General Public License for more details.

// You should have received a copy of the GNU Affero General Public License
// along with this program.  If not, see <http://www.gnu.org/licenses/>.

package test_config

import (
<<<<<<< HEAD
=======
	"fmt"
	log "github.com/sirupsen/logrus"
>>>>>>> 65cb6e90
	"os"

	. "github.com/onsi/gomega"
	log "github.com/sirupsen/logrus"
	"github.com/spf13/viper"

	"github.com/vulcanize/vulcanizedb/pkg/config"
	"github.com/vulcanize/vulcanizedb/pkg/core"
	"github.com/vulcanize/vulcanizedb/pkg/datastore/postgres"
	"github.com/vulcanize/vulcanizedb/pkg/datastore/postgres/repositories"
)

var TestConfig *viper.Viper
var DBConfig config.Database
var TestClient config.Client
var Infura *viper.Viper
var InfuraClient config.Client
var ABIFilePath string

func init() {
	setTestConfig()
	setInfuraConfig()
	setABIPath()
}

func setTestConfig() {
	TestConfig = viper.New()
	TestConfig.SetConfigName("private")
	TestConfig.AddConfigPath("$GOPATH/src/github.com/vulcanize/vulcanizedb/environments/")
	err := TestConfig.ReadInConfig()
	ipc := TestConfig.GetString("client.ipcPath")
	if err != nil {
		log.Fatal(err)
	}
	hn := TestConfig.GetString("database.hostname")
	port := TestConfig.GetInt("database.port")
	name := TestConfig.GetString("database.name")
	DBConfig = config.Database{
		Hostname: hn,
		Name:     name,
		Port:     port,
	}
	TestClient = config.Client{
		IPCPath: ipc,
	}
}

func setInfuraConfig() {
	Infura = viper.New()
	Infura.SetConfigName("infura")
	Infura.AddConfigPath("$GOPATH/src/github.com/vulcanize/vulcanizedb/environments/")
	err := Infura.ReadInConfig()
	ipc := Infura.GetString("client.ipcpath")
	if err != nil {
		log.Fatal(err)
	}
	InfuraClient = config.Client{
		IPCPath: ipc,
	}
}

func setABIPath() {
	gp := os.Getenv("GOPATH")
	ABIFilePath = gp + "/src/github.com/vulcanize/vulcanizedb/pkg/geth/testing/"
}

func NewTestDB(node core.Node) *postgres.DB {
	db, err := postgres.NewDB(DBConfig, node)
	if err != nil {
		panic(fmt.Sprintf("Could not create new test db: %v", err))
	}
	return db
}

func CleanTestDB(db *postgres.DB) {
	db.MustExec("DELETE FROM blocks")
	db.MustExec("DELETE FROM headers")
	db.MustExec("DELETE FROM checked_headers")
	db.MustExec("DELETE FROM log_filters")
	db.MustExec("DELETE FROM logs")
	db.MustExec("DELETE FROM maker.bite")
	db.MustExec("DELETE FROM maker.cat_file_chop_lump")
	db.MustExec("DELETE FROM maker.cat_file_flip")
	db.MustExec("DELETE FROM maker.cat_file_pit_vow")
	db.MustExec("DELETE FROM maker.deal")
	db.MustExec("DELETE FROM maker.dent")
	db.MustExec("DELETE FROM maker.drip_drip")
	db.MustExec("DELETE FROM maker.drip_file_ilk")
	db.MustExec("DELETE FROM maker.drip_file_repo")
	db.MustExec("DELETE FROM maker.drip_file_vow")
	db.MustExec("DELETE FROM maker.flap_kick")
	db.MustExec("DELETE FROM maker.flip_kick")
	db.MustExec("DELETE FROM maker.flop_kick")
	db.MustExec("DELETE FROM maker.frob")
	db.MustExec("DELETE FROM maker.pit_file_debt_ceiling")
	db.MustExec("DELETE FROM maker.pit_file_ilk")
	db.MustExec("DELETE FROM maker.price_feeds")
	db.MustExec("DELETE FROM maker.tend")
	db.MustExec("DELETE FROM maker.vat_flux")
	db.MustExec("DELETE FROM maker.vat_fold")
	db.MustExec("DELETE FROM maker.vat_grab")
	db.MustExec("DELETE FROM maker.vat_heal")
	db.MustExec("DELETE FROM maker.vat_init")
	db.MustExec("DELETE FROM maker.vat_move")
	db.MustExec("DELETE FROM maker.vat_slip")
	db.MustExec("DELETE FROM maker.vat_toll")
	db.MustExec("DELETE FROM maker.vat_tune")
	db.MustExec("DELETE FROM maker.vow_flog")
	db.MustExec("DELETE FROM receipts")
	db.MustExec("DELETE FROM transactions")
	db.MustExec("DELETE FROM watched_contracts")
}

// Returns a new test node, with the same ID
func NewTestNode() core.Node {
	return core.Node{
		GenesisBlock: "GENESIS",
		NetworkID:    1,
		ID:           "b6f90c0fdd8ec9607aed8ee45c69322e47b7063f0bfb7a29c8ecafab24d0a22d24dd2329b5ee6ed4125a03cb14e57fd584e67f9e53e6c631055cbbd82f080845",
		ClientName:   "Geth/v1.7.2-stable-1db4ecdc/darwin-amd64/go1.9",
	}
}

func NewTestBlock(blockNumber int64, repository repositories.BlockRepository) (blockId int64) {
	blockId, err := repository.CreateOrUpdateBlock(core.Block{Number: blockNumber})
	Expect(err).NotTo(HaveOccurred())

	return blockId
}<|MERGE_RESOLUTION|>--- conflicted
+++ resolved
@@ -17,11 +17,7 @@
 package test_config
 
 import (
-<<<<<<< HEAD
-=======
 	"fmt"
-	log "github.com/sirupsen/logrus"
->>>>>>> 65cb6e90
 	"os"
 
 	. "github.com/onsi/gomega"
