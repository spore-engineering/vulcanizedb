--- conflicted
+++ resolved
@@ -134,45 +134,7 @@
 
 
 --
-<<<<<<< HEAD
 -- Name: cat_file_flip; Type: TABLE; Schema: maker; Owner: -
-=======
--- Name: headers; Type: TABLE; Schema: public; Owner: -
---
-
-CREATE TABLE public.headers (
-    id integer NOT NULL,
-    hash character varying(66),
-    block_number bigint,
-    raw bytea,
-    eth_node_id integer,
-    eth_node_fingerprint character varying(128)
-);
-
-
---
--- Name: headers_id_seq; Type: SEQUENCE; Schema: public; Owner: -
---
-
-CREATE SEQUENCE public.headers_id_seq
-    AS integer
-    START WITH 1
-    INCREMENT BY 1
-    NO MINVALUE
-    NO MAXVALUE
-    CACHE 1;
-
-
---
--- Name: headers_id_seq; Type: SEQUENCE OWNED BY; Schema: public; Owner: -
---
-
-ALTER SEQUENCE public.headers_id_seq OWNED BY public.headers.id;
-
-
---
--- Name: log_filters; Type: TABLE; Schema: public; Owner: -
->>>>>>> aa4e6982
 --
 
 CREATE TABLE maker.cat_file_flip (
@@ -316,43 +278,7 @@
 
 
 --
-<<<<<<< HEAD
 -- Name: drip_drip; Type: TABLE; Schema: maker; Owner: -
-=======
--- Name: token_supply; Type: TABLE; Schema: public; Owner: -
---
-
-CREATE TABLE public.token_supply (
-    id integer NOT NULL,
-    block_id integer NOT NULL,
-    supply numeric NOT NULL,
-    token_address character varying(66) NOT NULL
-);
-
-
---
--- Name: token_supply_id_seq; Type: SEQUENCE; Schema: public; Owner: -
---
-
-CREATE SEQUENCE public.token_supply_id_seq
-    AS integer
-    START WITH 1
-    INCREMENT BY 1
-    NO MINVALUE
-    NO MAXVALUE
-    CACHE 1;
-
-
---
--- Name: token_supply_id_seq; Type: SEQUENCE OWNED BY; Schema: public; Owner: -
---
-
-ALTER SEQUENCE public.token_supply_id_seq OWNED BY public.token_supply.id;
-
-
---
--- Name: transactions; Type: TABLE; Schema: public; Owner: -
->>>>>>> aa4e6982
 --
 
 CREATE TABLE maker.drip_drip (
@@ -457,18 +383,7 @@
 
 
 --
-<<<<<<< HEAD
 -- Name: drip_file_vow; Type: TABLE; Schema: maker; Owner: -
-=======
--- Name: headers id; Type: DEFAULT; Schema: public; Owner: -
---
-
-ALTER TABLE ONLY public.headers ALTER COLUMN id SET DEFAULT nextval('public.headers_id_seq'::regclass);
-
-
---
--- Name: log_filters id; Type: DEFAULT; Schema: public; Owner: -
->>>>>>> aa4e6982
 --
 
 CREATE TABLE maker.drip_file_vow (
@@ -503,18 +418,7 @@
 
 
 --
-<<<<<<< HEAD
 -- Name: flap_kick; Type: TABLE; Schema: maker; Owner: -
-=======
--- Name: token_supply id; Type: DEFAULT; Schema: public; Owner: -
---
-
-ALTER TABLE ONLY public.token_supply ALTER COLUMN id SET DEFAULT nextval('public.token_supply_id_seq'::regclass);
-
-
---
--- Name: transactions id; Type: DEFAULT; Schema: public; Owner: -
->>>>>>> aa4e6982
 --
 
 CREATE TABLE maker.flap_kick (
@@ -592,19 +496,7 @@
 
 
 --
-<<<<<<< HEAD
 -- Name: flop_kick; Type: TABLE; Schema: maker; Owner: -
-=======
--- Name: headers headers_pkey; Type: CONSTRAINT; Schema: public; Owner: -
---
-
-ALTER TABLE ONLY public.headers
-    ADD CONSTRAINT headers_pkey PRIMARY KEY (id);
-
-
---
--- Name: logs logs_pkey; Type: CONSTRAINT; Schema: public; Owner: -
->>>>>>> aa4e6982
 --
 
 CREATE TABLE maker.flop_kick (
@@ -2737,7 +2629,6 @@
 
 
 --
-<<<<<<< HEAD
 -- Name: checked_headers checked_headers_header_id_fkey; Type: FK CONSTRAINT; Schema: public; Owner: -
 --
 
@@ -2746,8 +2637,6 @@
 
 
 --
-=======
->>>>>>> aa4e6982
 -- Name: headers eth_nodes_fk; Type: FK CONSTRAINT; Schema: public; Owner: -
 --
 
