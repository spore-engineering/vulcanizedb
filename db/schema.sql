--- conflicted
+++ resolved
@@ -2,13 +2,8 @@
 -- PostgreSQL database dump
 --
 
-<<<<<<< HEAD
 -- Dumped from database version 10.5
 -- Dumped by pg_dump version 10.5
-=======
--- Dumped from database version 10.3
--- Dumped by pg_dump version 10.3
->>>>>>> e935f2f5
 
 SET statement_timeout = 0;
 SET lock_timeout = 0;
@@ -703,66 +698,76 @@
 
 
 --
-<<<<<<< HEAD
 -- Name: vat_fold; Type: TABLE; Schema: maker; Owner: -
 --
 
 CREATE TABLE maker.vat_fold (
-=======
--- Name: vat_grab; Type: TABLE; Schema: maker; Owner: -
---
-
-CREATE TABLE maker.vat_grab (
->>>>>>> e935f2f5
     id integer NOT NULL,
     header_id integer NOT NULL,
     ilk text,
     urn text,
-<<<<<<< HEAD
     rate numeric,
-=======
+    tx_idx integer NOT NULL,
+    raw_log jsonb
+);
+
+
+--
+-- Name: vat_fold_id_seq; Type: SEQUENCE; Schema: maker; Owner: -
+--
+
+CREATE SEQUENCE maker.vat_fold_id_seq
+    AS integer
+    START WITH 1
+    INCREMENT BY 1
+    NO MINVALUE
+    NO MAXVALUE
+    CACHE 1;
+
+
+--
+-- Name: vat_fold_id_seq; Type: SEQUENCE OWNED BY; Schema: maker; Owner: -
+--
+
+ALTER SEQUENCE maker.vat_fold_id_seq OWNED BY maker.vat_fold.id;
+
+
+--
+-- Name: vat_grab; Type: TABLE; Schema: maker; Owner: -
+--
+
+CREATE TABLE maker.vat_grab (
+    id integer NOT NULL,
+    header_id integer NOT NULL,
+    ilk text,
+    urn text,
     v text,
     w text,
     dink numeric,
     dart numeric,
->>>>>>> e935f2f5
     tx_idx integer NOT NULL,
     raw_log jsonb
 );
 
 
 --
-<<<<<<< HEAD
--- Name: vat_fold_id_seq; Type: SEQUENCE; Schema: maker; Owner: -
---
-
-CREATE SEQUENCE maker.vat_fold_id_seq
-=======
 -- Name: vat_grab_id_seq; Type: SEQUENCE; Schema: maker; Owner: -
 --
 
 CREATE SEQUENCE maker.vat_grab_id_seq
->>>>>>> e935f2f5
-    AS integer
-    START WITH 1
-    INCREMENT BY 1
-    NO MINVALUE
-    NO MAXVALUE
-    CACHE 1;
-
-
---
-<<<<<<< HEAD
--- Name: vat_fold_id_seq; Type: SEQUENCE OWNED BY; Schema: maker; Owner: -
---
-
-ALTER SEQUENCE maker.vat_fold_id_seq OWNED BY maker.vat_fold.id;
-=======
+    AS integer
+    START WITH 1
+    INCREMENT BY 1
+    NO MINVALUE
+    NO MAXVALUE
+    CACHE 1;
+
+
+--
 -- Name: vat_grab_id_seq; Type: SEQUENCE OWNED BY; Schema: maker; Owner: -
 --
 
 ALTER SEQUENCE maker.vat_grab_id_seq OWNED BY maker.vat_grab.id;
->>>>>>> e935f2f5
 
 
 --
@@ -972,13 +977,10 @@
     pit_file_ilk_checked boolean DEFAULT false NOT NULL,
     pit_file_stability_fee_checked boolean DEFAULT false NOT NULL,
     vat_init_checked boolean DEFAULT false NOT NULL,
-<<<<<<< HEAD
-    vat_fold_checked boolean DEFAULT false NOT NULL
-=======
+    vat_fold_checked boolean DEFAULT false NOT NULL,
     vat_toll_checked boolean DEFAULT false NOT NULL,
     vat_tune_checked boolean DEFAULT false NOT NULL,
     vat_grab_checked boolean DEFAULT false NOT NULL
->>>>>>> e935f2f5
 );
 
 
@@ -1426,17 +1428,17 @@
 
 
 --
-<<<<<<< HEAD
 -- Name: vat_fold id; Type: DEFAULT; Schema: maker; Owner: -
 --
 
 ALTER TABLE ONLY maker.vat_fold ALTER COLUMN id SET DEFAULT nextval('maker.vat_fold_id_seq'::regclass);
-=======
+
+
+--
 -- Name: vat_grab id; Type: DEFAULT; Schema: maker; Owner: -
 --
 
 ALTER TABLE ONLY maker.vat_grab ALTER COLUMN id SET DEFAULT nextval('maker.vat_grab_id_seq'::regclass);
->>>>>>> e935f2f5
 
 
 --
@@ -1819,6 +1821,22 @@
 
 
 --
+-- Name: vat_fold vat_fold_header_id_tx_idx_key; Type: CONSTRAINT; Schema: maker; Owner: -
+--
+
+ALTER TABLE ONLY maker.vat_fold
+    ADD CONSTRAINT vat_fold_header_id_tx_idx_key UNIQUE (header_id, tx_idx);
+
+
+--
+-- Name: vat_fold vat_fold_pkey; Type: CONSTRAINT; Schema: maker; Owner: -
+--
+
+ALTER TABLE ONLY maker.vat_fold
+    ADD CONSTRAINT vat_fold_pkey PRIMARY KEY (id);
+
+
+--
 -- Name: vat_grab vat_grab_header_id_tx_idx_key; Type: CONSTRAINT; Schema: maker; Owner: -
 --
 
@@ -1835,22 +1853,6 @@
 
 
 --
--- Name: vat_fold vat_fold_header_id_tx_idx_key; Type: CONSTRAINT; Schema: maker; Owner: -
---
-
-ALTER TABLE ONLY maker.vat_fold
-    ADD CONSTRAINT vat_fold_header_id_tx_idx_key UNIQUE (header_id, tx_idx);
-
-
---
--- Name: vat_fold vat_fold_pkey; Type: CONSTRAINT; Schema: maker; Owner: -
---
-
-ALTER TABLE ONLY maker.vat_fold
-    ADD CONSTRAINT vat_fold_pkey PRIMARY KEY (id);
-
-
---
 -- Name: vat_init vat_init_header_id_tx_idx_key; Type: CONSTRAINT; Schema: maker; Owner: -
 --
 
@@ -2197,19 +2199,19 @@
 
 
 --
-<<<<<<< HEAD
 -- Name: vat_fold vat_fold_header_id_fkey; Type: FK CONSTRAINT; Schema: maker; Owner: -
 --
 
 ALTER TABLE ONLY maker.vat_fold
     ADD CONSTRAINT vat_fold_header_id_fkey FOREIGN KEY (header_id) REFERENCES public.headers(id) ON DELETE CASCADE;
-=======
+
+
+--
 -- Name: vat_grab vat_grab_header_id_fkey; Type: FK CONSTRAINT; Schema: maker; Owner: -
 --
 
 ALTER TABLE ONLY maker.vat_grab
     ADD CONSTRAINT vat_grab_header_id_fkey FOREIGN KEY (header_id) REFERENCES public.headers(id) ON DELETE CASCADE;
->>>>>>> e935f2f5
 
 
 --
