--- conflicted
+++ resolved
@@ -856,9 +856,6 @@
     cat_file_chop_lump_checked boolean DEFAULT false NOT NULL,
     cat_file_flip_checked boolean DEFAULT false NOT NULL,
     cat_file_pit_vow_checked boolean DEFAULT false NOT NULL,
-<<<<<<< HEAD
-    vat_fold_checked boolean DEFAULT false NOT NULL
-=======
     bite_checked boolean DEFAULT false NOT NULL,
     drip_drip_checked boolean DEFAULT false NOT NULL,
     drip_file_ilk_checked boolean DEFAULT false NOT NULL,
@@ -868,8 +865,8 @@
     pit_file_debt_ceiling_checked boolean DEFAULT false NOT NULL,
     pit_file_ilk_checked boolean DEFAULT false NOT NULL,
     pit_file_stability_fee_checked boolean DEFAULT false NOT NULL,
-    vat_init_checked boolean DEFAULT false NOT NULL
->>>>>>> d598c34e
+    vat_init_checked boolean DEFAULT false NOT NULL,
+    vat_fold_checked boolean DEFAULT false NOT NULL
 );
 
 
