--- conflicted
+++ resolved
@@ -19,33 +19,23 @@
 import (
 	"errors"
 	"math/big"
+	"strconv"
 
 	"github.com/ethereum/go-ethereum"
 	"github.com/ethereum/go-ethereum/common"
 	"github.com/ethereum/go-ethereum/common/hexutil"
 	"github.com/ethereum/go-ethereum/core/types"
-<<<<<<< HEAD
-=======
 	"golang.org/x/net/context"
 
->>>>>>> aa4e6982
 	"github.com/vulcanize/vulcanizedb/pkg/core"
 	"github.com/vulcanize/vulcanizedb/pkg/geth/client"
 	vulcCommon "github.com/vulcanize/vulcanizedb/pkg/geth/converters/common"
-<<<<<<< HEAD
-	"golang.org/x/net/context"
-	"strconv"
-=======
->>>>>>> aa4e6982
 )
 
 var ErrEmptyHeader = errors.New("empty header returned over RPC")
 
-<<<<<<< HEAD
 const MAX_BATCH_SIZE = 100
 
-=======
->>>>>>> aa4e6982
 type BlockChain struct {
 	blockConverter  vulcCommon.BlockConverter
 	ethClient       core.EthClient
@@ -62,7 +52,6 @@
 		node:            node,
 		rpcClient:       rpcClient,
 	}
-<<<<<<< HEAD
 }
 
 func (blockChain *BlockChain) GetBlockByNumber(blockNumber int64) (block core.Block, err error) {
@@ -214,59 +203,6 @@
 	}
 
 	return headers, err
-=======
-}
-
-func (blockChain *BlockChain) GetBlockByNumber(blockNumber int64) (block core.Block, err error) {
-	gethBlock, err := blockChain.ethClient.BlockByNumber(context.Background(), big.NewInt(blockNumber))
-	if err != nil {
-		return block, err
-	}
-	return blockChain.blockConverter.ToCoreBlock(gethBlock)
-}
-
-func (blockChain *BlockChain) GetHeaderByNumber(blockNumber int64) (header core.Header, err error) {
-	if blockChain.node.NetworkID == core.KOVAN_NETWORK_ID {
-		return blockChain.getPOAHeader(blockNumber)
-	}
-	return blockChain.getPOWHeader(blockNumber)
-}
-
-func (blockChain *BlockChain) getPOWHeader(blockNumber int64) (header core.Header, err error) {
-	gethHeader, err := blockChain.ethClient.HeaderByNumber(context.Background(), big.NewInt(blockNumber))
-	if err != nil {
-		return header, err
-	}
-	return blockChain.headerConverter.Convert(gethHeader, gethHeader.Hash().String())
-}
-
-func (blockChain *BlockChain) getPOAHeader(blockNumber int64) (header core.Header, err error) {
-	var POAHeader core.POAHeader
-	blockNumberArg := hexutil.EncodeBig(big.NewInt(blockNumber))
-	includeTransactions := false
-	err = blockChain.rpcClient.CallContext(context.Background(), &POAHeader, "eth_getBlockByNumber", blockNumberArg, includeTransactions)
-	if err != nil {
-		return header, err
-	}
-	if POAHeader.Number == nil {
-		return header, ErrEmptyHeader
-	}
-	return blockChain.headerConverter.Convert(&types.Header{
-		ParentHash:  POAHeader.ParentHash,
-		UncleHash:   POAHeader.UncleHash,
-		Coinbase:    POAHeader.Coinbase,
-		Root:        POAHeader.Root,
-		TxHash:      POAHeader.TxHash,
-		ReceiptHash: POAHeader.ReceiptHash,
-		Bloom:       POAHeader.Bloom,
-		Difficulty:  POAHeader.Difficulty.ToInt(),
-		Number:      POAHeader.Number.ToInt(),
-		GasLimit:    uint64(POAHeader.GasLimit),
-		GasUsed:     uint64(POAHeader.GasUsed),
-		Time:        POAHeader.Time.ToInt(),
-		Extra:       POAHeader.Extra,
-	}, POAHeader.Hash.String())
->>>>>>> aa4e6982
 }
 
 func (blockChain *BlockChain) GetLogs(contract core.Contract, startingBlockNumber, endingBlockNumber *big.Int) ([]core.Log, error) {
