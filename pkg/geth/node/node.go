// VulcanizeDB
// Copyright © 2018 Vulcanize

// This program is free software: you can redistribute it and/or modify
// it under the terms of the GNU Affero General Public License as published by
// the Free Software Foundation, either version 3 of the License, or
// (at your option) any later version.

// This program is distributed in the hope that it will be useful,
// but WITHOUT ANY WARRANTY; without even the implied warranty of
// MERCHANTABILITY or FITNESS FOR A PARTICULAR PURPOSE.  See the
// GNU Affero General Public License for more details.

// You should have received a copy of the GNU Affero General Public License
// along with this program.  If not, see <http://www.gnu.org/licenses/>.

package node

import (
	"context"

	"strconv"

	"regexp"

	"log"

	"github.com/ethereum/go-ethereum/core/types"
	"github.com/ethereum/go-ethereum/p2p"
	"github.com/vulcanize/vulcanizedb/pkg/core"
	"strings"
)

type IPropertiesReader interface {
	NodeInfo() (id string, name string)
	NetworkId() float64
	GenesisBlock() string
}

type PropertiesReader struct {
	client core.RpcClient
}

type ParityClient struct {
	PropertiesReader
}

type GethClient struct {
	PropertiesReader
}

type InfuraClient struct {
	PropertiesReader
}

type GanacheClient struct {
	PropertiesReader
}

func MakeNode(rpcClient core.RpcClient) core.Node {
	pr := makePropertiesReader(rpcClient)
	id, name := pr.NodeInfo()
	return core.Node{
		GenesisBlock: pr.GenesisBlock(),
		NetworkID:    pr.NetworkId(),
		ID:           id,
		ClientName:   name,
	}
}

func makePropertiesReader(client core.RpcClient) IPropertiesReader {
	switch getNodeType(client) {
	case core.GETH:
		return GethClient{PropertiesReader: PropertiesReader{client: client}}
	case core.PARITY:
		return ParityClient{PropertiesReader: PropertiesReader{client: client}}
	case core.INFURA:
		return InfuraClient{PropertiesReader: PropertiesReader{client: client}}
	case core.GANACHE:
		return GanacheClient{PropertiesReader: PropertiesReader{client: client}}
	default:
		return PropertiesReader{client: client}
	}
}

func getNodeType(client core.RpcClient) core.NodeType {
	if strings.Contains(client.IpcPath(), "infura") {
		return core.INFURA
	}
	if strings.Contains(client.IpcPath(), "127.0.0.1") || strings.Contains(client.IpcPath(), "localhost") {
		return core.GANACHE
<<<<<<< HEAD
	}
	modules, _ := client.SupportedModules()
	if _, ok := modules["admin"]; ok {
		return core.GETH
	}
=======
	}
	modules, _ := client.SupportedModules()
	if _, ok := modules["admin"]; ok {
		return core.GETH
	}
>>>>>>> aa4e6982
	return core.PARITY
}

func (reader PropertiesReader) NetworkId() float64 {
	var version string
	err := reader.client.CallContext(context.Background(), &version, "net_version")
	if err != nil {
		log.Println(err)
	}
	networkId, _ := strconv.ParseFloat(version, 64)
	return networkId
}

func (reader PropertiesReader) GenesisBlock() string {
	var header *types.Header
	blockZero := "0x0"
	includeTransactions := false
	reader.client.CallContext(context.Background(), &header, "eth_getBlockByNumber", blockZero, includeTransactions)
	return header.Hash().Hex()
}

func (reader PropertiesReader) NodeInfo() (string, string) {
	var info p2p.NodeInfo
	reader.client.CallContext(context.Background(), &info, "admin_nodeInfo")
	return info.ID, info.Name
}

func (client ParityClient) NodeInfo() (string, string) {
	nodeInfo := client.parityNodeInfo()
	id := client.parityID()
	return id, nodeInfo
}

func (client InfuraClient) NodeInfo() (string, string) {
	return "infura", "infura"
}

func (client GanacheClient) NodeInfo() (string, string) {
	return "ganache", "ganache"
}

func (client ParityClient) parityNodeInfo() string {
	var nodeInfo core.ParityNodeInfo
	client.client.CallContext(context.Background(), &nodeInfo, "parity_versionInfo")
	return nodeInfo.String()
}

func (client ParityClient) parityID() string {
	var enodeId = regexp.MustCompile(`^enode://(.+)@.+$`)
	var enodeURL string
	client.client.CallContext(context.Background(), &enodeURL, "parity_enode")
	enode := enodeId.FindStringSubmatch(enodeURL)
	if len(enode) < 2 {
		return ""
	}
	return enode[1]
}<|MERGE_RESOLUTION|>--- conflicted
+++ resolved
@@ -89,19 +89,11 @@
 	}
 	if strings.Contains(client.IpcPath(), "127.0.0.1") || strings.Contains(client.IpcPath(), "localhost") {
 		return core.GANACHE
-<<<<<<< HEAD
 	}
 	modules, _ := client.SupportedModules()
 	if _, ok := modules["admin"]; ok {
 		return core.GETH
 	}
-=======
-	}
-	modules, _ := client.SupportedModules()
-	if _, ok := modules["admin"]; ok {
-		return core.GETH
-	}
->>>>>>> aa4e6982
 	return core.PARITY
 }
 
